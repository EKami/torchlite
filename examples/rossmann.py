--- conflicted
+++ resolved
@@ -218,16 +218,10 @@
 
     for v in cat_vars:
         train_df[v] = train_df[v].astype('category').cat.as_ordered()
-<<<<<<< HEAD
-    train_df, encoder_blueprint = encoder.apply_encoding(train_df, contin_vars, cat_vars, scale_continuous=True)
-    test_df, _ = encoder.apply_encoding(test_df, contin_vars, cat_vars,
-                                        scale_continuous=True, encoder_blueprint=encoder_blueprint)
-=======
     train_df, encoder_blueprint = encoder.apply_encoding(train_df, contin_vars, cat_vars,
                                                          scale_continuous=True)
     test_df, _ = encoder.apply_encoding(test_df, contin_vars, cat_vars, scale_continuous=True,
                                         encoder_blueprint=encoder_blueprint)
->>>>>>> 9d270491
 
     assert len(train_df.columns) == len(test_df.columns)
     return train_df, test_df, yl, cat_vars, card_cat_features
@@ -254,11 +248,7 @@
     epochs = 30
     val_idx = np.flatnonzero(
         (train_df.index <= datetime.datetime(2014, 9, 17)) & (train_df.index >= datetime.datetime(2014, 8, 1)))
-<<<<<<< HEAD
-    val_idx = [0]  # Comment this to train on train/val datasets
-=======
     val_idx = [0]  # Uncomment this to train on the whole dataset
->>>>>>> 9d270491
     # --
 
     max_log_y = np.max(yl)
