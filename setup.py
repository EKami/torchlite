--- conflicted
+++ resolved
@@ -32,16 +32,10 @@
 
     keywords='development',
     packages=find_packages(exclude=['tests']),
-<<<<<<< HEAD
-    install_requires=["isoweek", "tqdm", "bcolz", "kaggle_data", "opencv_python",
-                      "scikit_image", "setuptools", "numpy", "matplotlib", "scipy", "Pillow",
-                      "dask", "scikit_learn", "tensorboardX", "typing", "PyYAML", "Augmentor",
-                      "fuzzywuzzy", "python-Levenshtein",
-=======
     install_requires=["isoweek", "tqdm", "bcolz", "kaggle_data", "opencv_python", "torch", "torchvision",
                       "tensorflow-gpu", "scikit_image", "setuptools", "numpy", "matplotlib", "scipy", "Pillow",
-                      "bcolz", "scikit_learn", "tensorboardX", "typing", "PyYAML", "Augmentor",
->>>>>>> 046b9bdb
+                      "scikit_learn", "tensorboardX", "typing", "PyYAML", "Augmentor",
+                      "fuzzywuzzy", "python-Levenshtein",
                       find_packages(exclude=["*.tests", "*.tests.*", "tests.*",
                                              "tests", "torchlite.*", "torchvision.*"])],
 )